--- conflicted
+++ resolved
@@ -20,11 +20,7 @@
 )
 
 jsDependencies ++= Seq(
-<<<<<<< HEAD
   "org.webjars.npm" % "rxjs" % "5.4.0" / "bundles/Rx.min.js",
-=======
-  "org.webjars.npm" % "rxjs" % "5.3.0" / "bundles/Rx.min.js",
->>>>>>> c3977ad4
   "org.webjars.npm" % "snabbdom" % "0.6.7" / "dist/snabbdom.js",
   "org.webjars.npm" % "snabbdom" % "0.6.7" / "dist/h.js",
   "org.webjars.npm" % "snabbdom" % "0.6.7" / "dist/snabbdom-class.js",
